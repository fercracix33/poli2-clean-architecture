'use client';

import { useState, useRef } from 'react';
import { useRouter } from 'next/navigation';
import { useForm } from 'react-hook-form';
import { zodResolver } from '@hookform/resolvers/zod';
import { useMutation, useQuery, useQueryClient } from '@tanstack/react-query';
import { useTranslations } from 'next-intl';
import { z } from 'zod';
import { Button } from '@/components/ui/button';
import { Input } from '@/components/ui/input';
import { Label } from '@/components/ui/label';
import { Alert, AlertDescription } from '@/components/ui/alert';
import { Card, CardContent, CardDescription, CardHeader, CardTitle } from '@/components/ui/card';
import { CheckCircle, AlertCircle, RefreshCw, Upload, User } from 'lucide-react';
import { Spinner } from '@/components/ui/spinner';

type ProfileUpdateData = {
  name: string;
  email: string;
};

export default function ProfileSettingsPage() {
  const t = useTranslations('settings');
  const tValidation = useTranslations('settings.validation');
  const tErrors = useTranslations('settings.errors');
  const [isSubmitting, setIsSubmitting] = useState(false);
  const [showSuccess, setShowSuccess] = useState(false);
  const [avatarPreview, setAvatarPreview] = useState<string | null>(null);
  const fileInputRef = useRef<HTMLInputElement>(null);
  const queryClient = useQueryClient();
  const router = useRouter();

  // Create Zod schema INSIDE component to access translations
  const profileUpdateSchema = z.object({
    name: z.string()
      .min(1, tValidation('name.required'))
      .min(2, tValidation('name.min'))
      .max(100, tValidation('name.max')),
    email: z.string()
      .min(1, tValidation('email.required'))
      .email(tValidation('email.invalid')),
  });

  // Fetch current profile
  const { data: currentProfile, isLoading } = useQuery({
    queryKey: ['user', 'profile'],
    queryFn: async () => {
      // Mock data for testing - replace with actual API call
      return {
        name: 'Current User',
        email: 'current@example.com',
        avatar: null
      };
    },
  });

  const form = useForm<ProfileUpdateData>({
    resolver: zodResolver(profileUpdateSchema),
    defaultValues: {
      name: currentProfile?.name || 'Current User',
      email: currentProfile?.email || 'current@example.com',
    },
    values: currentProfile ? {
      name: currentProfile.name,
      email: currentProfile.email,
    } : undefined,
    mode: 'onChange',
  });

  const updateProfileMutation = useMutation({
    mutationFn: async (data: ProfileUpdateData) => {
      const response = await fetch('/api/auth/profile', {
        method: 'POST',
        headers: {
          'Content-Type': 'application/json',
        },
        body: JSON.stringify(data),
      });

      if (!response.ok) {
        if (response.status === 500) {
          throw new Error(tErrors('serverError'));
        }
        const error = await response.json().catch(() => ({ error: tErrors('network') }));
        throw new Error(error.error || tErrors('network'));
      }

      return response.json();
    },
    onSuccess: (data) => {
      queryClient.invalidateQueries({ queryKey: ['user', 'profile'] });
      setShowSuccess(true);
      setTimeout(() => setShowSuccess(false), 3000);
    },
  });

  const onSubmit = async (data: ProfileUpdateData) => {
    // Validate name is not empty
    if (!data.name || data.name.trim() === '') {
      form.setError('name', { message: tValidation('name.required') });
      return;
    }

    setIsSubmitting(true);
    try {
      await updateProfileMutation.mutateAsync(data);
    } finally {
      setIsSubmitting(false);
    }
  };

  const handleAvatarChange = (event: React.ChangeEvent<HTMLInputElement>) => {
    const file = event.target.files?.[0];
    if (file) {
      const reader = new FileReader();
      reader.onloadend = () => {
        setAvatarPreview(reader.result as string);
      };
      reader.readAsDataURL(file);
    }
  };

  const handleRetry = () => {
    updateProfileMutation.reset();
    form.handleSubmit(onSubmit)();
  };

  if (isLoading) {
    return (
      <div className="min-h-screen flex items-center justify-center">
        <Spinner className="w-8 h-8" />
      </div>
    );
  }

  return (
    <div className="min-h-screen flex items-center justify-center p-4 bg-background animate-fade-in">
      <Card
        className="w-full mx-auto border-border bg-card hover:shadow-lg transition-all duration-300 animate-scale-in"
        style={{
          maxWidth: window.innerWidth < 768 ? '100%' : window.innerWidth < 1024 ? '600px' : '500px'
        }}
      >
        <CardHeader>
<<<<<<< HEAD
          <CardTitle>{t('profile.title')}</CardTitle>
          <CardDescription>
            {t('profile.subtitle')}
=======
          <CardTitle className="text-foreground">Profile Settings</CardTitle>
          <CardDescription className="text-muted-foreground">
            Update your profile information
>>>>>>> 46213418
          </CardDescription>
        </CardHeader>
        <CardContent>
          <form
            onSubmit={form.handleSubmit(onSubmit)}
            data-testid="profile-form"
            role="form"
            className="space-y-6"
            style={{ width: '100%' }}
          >
            {/* Avatar Upload */}
            <div className="space-y-2">
              <Label>{t('profile.avatar.label')}</Label>
              <div className="flex items-center space-x-4">
                {avatarPreview ? (
                  <img
                    src={avatarPreview}
                    alt={t('profile.avatar.preview')}
                    data-testid="avatar-preview"
                    className="w-20 h-20 rounded-full object-cover border-2 border-gray-200"
                  />
                ) : (
                  <div className="w-20 h-20 rounded-full bg-gray-200 dark:bg-gray-700 flex items-center justify-center">
                    <User className="w-10 h-10 text-gray-400" />
                  </div>
                )}
                <div>
                  <input
                    ref={fileInputRef}
                    type="file"
                    accept="image/*"
                    onChange={handleAvatarChange}
                    data-testid="avatar-input"
                    className="hidden"
                  />
                  <Button
                    type="button"
                    variant="outline"
                    onClick={() => fileInputRef.current?.click()}
                    className="flex items-center"
                  >
                    <Upload className="w-4 h-4 mr-2" />
                    {t('profile.avatar.upload')}
                  </Button>
                </div>
              </div>
            </div>

            {/* Name Field */}
            <div className="space-y-2">
              <Label htmlFor="name" className="text-sm font-medium">
                {t('profile.name.label')}
              </Label>
              <Input
                id="name"
                type="text"
                placeholder={t('profile.name.placeholder')}
                data-testid="name-input"
                aria-label={t('profile.name.aria')}
                {...form.register('name')}
                disabled={isSubmitting}
                style={{ width: '100%' }}
              />
              {form.formState.errors.name && (
                <div
                  data-testid="error-message"
                  role="alert"
                  className="text-sm text-destructive"
                >
                  {form.formState.errors.name.message}
                </div>
              )}
            </div>

            {/* Email Field */}
            <div className="space-y-2">
              <Label htmlFor="email" className="text-sm font-medium">
                {t('profile.email.label')}
              </Label>
              <Input
                id="email"
                type="email"
                placeholder={t('profile.email.placeholder')}
                data-testid="email-input"
                aria-label={t('profile.email.aria')}
                {...form.register('email')}
                disabled={isSubmitting}
                style={{ width: '100%' }}
              />
              {form.formState.errors.email && (
                <div
                  data-testid="error-message"
                  role="alert"
                  className="text-sm text-destructive"
                >
                  {form.formState.errors.email.message}
                </div>
              )}
            </div>

            {/* Success Message */}
            {showSuccess && (
              <Alert
                data-testid="success-message"
                className="border-green-500/20 bg-green-500/10"
              >
                <CheckCircle className="h-4 w-4 text-green-600" />
                <AlertDescription className="text-green-800 dark:text-green-200">
                  {t('profile.success')}
                </AlertDescription>
              </Alert>
            )}

            {/* Error Message */}
            {updateProfileMutation.error && (
              <Alert
                data-testid="error-message"
                variant="destructive"
              >
                <AlertCircle className="h-4 w-4" />
                <AlertDescription>
                  {updateProfileMutation.error.message}
                </AlertDescription>
              </Alert>
            )}

            {/* Update Button */}
            <Button
              type="submit"
              data-testid="update-button"
<<<<<<< HEAD
              aria-label={t('profile.submit')}
              className="w-full h-11"
=======
              aria-label="Update profile"
              className="w-full h-11 hover:scale-[1.02] active:scale-95 transition-all duration-200"
>>>>>>> 46213418
              disabled={isSubmitting}
            >
              {isSubmitting ? (
                <>
                  <Spinner
                    data-testid="loading-spinner"
                    variant="circle"
                    className="w-4 h-4 mr-2"
                    aria-hidden="true"
                  />
                  <span>{t('profile.submitting')}</span>
                </>
              ) : (
                <span>{t('profile.submit')}</span>
              )}
            </Button>

            {/* Retry Button */}
            {updateProfileMutation.error && (
              <Button
                type="button"
                variant="outline"
                data-testid="retry-button"
                onClick={handleRetry}
                className="w-full hover:scale-[1.02] active:scale-95 transition-all duration-200"
              >
<<<<<<< HEAD
                <RefreshCw className="w-4 h-4 mr-2" />
                {t('profile.retry')}
=======
                <RefreshCw className="w-4 h-4 mr-2" aria-hidden="true" />
                Retry
>>>>>>> 46213418
              </Button>
            )}
          </form>
        </CardContent>
      </Card>
    </div>
  );
}<|MERGE_RESOLUTION|>--- conflicted
+++ resolved
@@ -143,15 +143,12 @@
         }}
       >
         <CardHeader>
-<<<<<<< HEAD
           <CardTitle>{t('profile.title')}</CardTitle>
           <CardDescription>
             {t('profile.subtitle')}
-=======
           <CardTitle className="text-foreground">Profile Settings</CardTitle>
           <CardDescription className="text-muted-foreground">
             Update your profile information
->>>>>>> 46213418
           </CardDescription>
         </CardHeader>
         <CardContent>
@@ -282,13 +279,10 @@
             <Button
               type="submit"
               data-testid="update-button"
-<<<<<<< HEAD
               aria-label={t('profile.submit')}
               className="w-full h-11"
-=======
               aria-label="Update profile"
               className="w-full h-11 hover:scale-[1.02] active:scale-95 transition-all duration-200"
->>>>>>> 46213418
               disabled={isSubmitting}
             >
               {isSubmitting ? (
@@ -315,13 +309,10 @@
                 onClick={handleRetry}
                 className="w-full hover:scale-[1.02] active:scale-95 transition-all duration-200"
               >
-<<<<<<< HEAD
                 <RefreshCw className="w-4 h-4 mr-2" />
                 {t('profile.retry')}
-=======
                 <RefreshCw className="w-4 h-4 mr-2" aria-hidden="true" />
                 Retry
->>>>>>> 46213418
               </Button>
             )}
           </form>
